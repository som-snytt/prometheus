// Copyright 2015 The Prometheus Authors
// Licensed under the Apache License, Version 2.0 (the "License");
// you may not use this file except in compliance with the License.
// You may obtain a copy of the License at
//
// http://www.apache.org/licenses/LICENSE-2.0
//
// Unless required by applicable law or agreed to in writing, software
// distributed under the License is distributed on an "AS IS" BASIS,
// WITHOUT WARRANTIES OR CONDITIONS OF ANY KIND, either express or implied.
// See the License for the specific language governing permissions and
// limitations under the License.

package main

import (
	"flag"
	"fmt"
	"net"
	"net/url"
	"os"
	"sort"
	"strings"
	"text/template"
	"time"
	"unicode"

	"github.com/asaskevich/govalidator"
	"github.com/prometheus/common/log"
	"github.com/prometheus/common/model"
	"github.com/prometheus/prometheus/config"
	"github.com/prometheus/prometheus/notifier"
	"github.com/prometheus/prometheus/promql"
<<<<<<< HEAD
	"github.com/prometheus/prometheus/storage/tsdb"
=======
	"github.com/prometheus/prometheus/storage/local"
	"github.com/prometheus/prometheus/storage/local/chunk"
	"github.com/prometheus/prometheus/storage/local/index"
>>>>>>> 07491c9f
	"github.com/prometheus/prometheus/web"
)

// cfg contains immutable configuration parameters for a running Prometheus
// server. It is populated by its flag set.
var cfg = struct {
	fs *flag.FlagSet

	printVersion bool
	configFile   string

	localStoragePath   string
	localStorageEngine string
	notifier           notifier.Options
	notifierTimeout    time.Duration
	queryEngine        promql.EngineOptions
	web                web.Options
<<<<<<< HEAD
	tsdb               tsdb.Options
=======
>>>>>>> 07491c9f

	alertmanagerURLs stringset
	prometheusURL    string
}{
	alertmanagerURLs: stringset{},
}

// Value type for flags that are now unused, but which are kept around to
// fulfill 1.0 stability guarantees.
type unusedFlag struct {
	name  string
	value string
	help  string
}

func (f *unusedFlag) Set(v string) error {
	f.value = v
	log.Warnf("Flag %q is unused, but set to %q! See the flag's help message: %s", f.name, f.value, f.help)
	return nil
}

func (f unusedFlag) String() string {
	return f.value
}

func registerUnusedFlags(fs *flag.FlagSet, help string, flags []string) {
	for _, name := range flags {
		fs.Var(&unusedFlag{name: name, help: help}, name, help)
	}
}

func init() {
	cfg.fs = flag.NewFlagSet(os.Args[0], flag.ContinueOnError)
	cfg.fs.Usage = usage

	cfg.fs.BoolVar(
		&cfg.printVersion, "version", false,
		"Print version information.",
	)
	cfg.fs.StringVar(
		&cfg.configFile, "config.file", "prometheus.yml",
		"Prometheus configuration file name.",
	)

	// Web.
	cfg.fs.StringVar(
		&cfg.web.ListenAddress, "web.listen-address", ":9090",
		"Address to listen on for the web interface, API, and telemetry.",
	)
	cfg.fs.DurationVar(
		&cfg.web.ReadTimeout, "web.read-timeout", 30*time.Second,
		"Maximum duration before timing out read of the request, and closing idle connections.",
	)
	cfg.fs.IntVar(
		&cfg.web.MaxConnections, "web.max-connections", 512,
		"Maximum number of simultaneous connections.",
	)
	cfg.fs.StringVar(
		&cfg.prometheusURL, "web.external-url", "",
		"The URL under which Prometheus is externally reachable (for example, if Prometheus is served via a reverse proxy). Used for generating relative and absolute links back to Prometheus itself. If the URL has a path portion, it will be used to prefix all HTTP endpoints served by Prometheus. If omitted, relevant URL components will be derived automatically.",
	)
	cfg.fs.StringVar(
		&cfg.web.RoutePrefix, "web.route-prefix", "",
		"Prefix for the internal routes of web endpoints. Defaults to path of -web.external-url.",
	)
	cfg.fs.StringVar(
		&cfg.web.MetricsPath, "web.telemetry-path", "/metrics",
		"Path under which to expose metrics.",
	)
	cfg.fs.StringVar(
		&cfg.web.UserAssetsPath, "web.user-assets", "",
		"Path to static asset directory, available at /user.",
	)
	cfg.fs.BoolVar(
		&cfg.web.EnableQuit, "web.enable-remote-shutdown", false,
		"Enable remote service shutdown.",
	)
	cfg.fs.StringVar(
		&cfg.web.ConsoleTemplatesPath, "web.console.templates", "consoles",
		"Path to the console template directory, available at /consoles.",
	)
	cfg.fs.StringVar(
		&cfg.web.ConsoleLibrariesPath, "web.console.libraries", "console_libraries",
		"Path to the console library directory.",
	)

	// Storage.
	cfg.fs.StringVar(
		&cfg.localStoragePath, "storage.local.path", "data",
		"Base path for metrics storage.",
	)
	cfg.fs.DurationVar(
		&cfg.tsdb.MinBlockDuration, "storage.tsdb.min-block-duration", 2*time.Hour,
		"Minimum duration of a data block before being persisted.",
	)
	cfg.fs.DurationVar(
		&cfg.tsdb.MaxBlockDuration, "storage.tsdb.max-block-duration", 36*time.Hour,
		"Maximum duration compacted blocks may span.",
	)
	cfg.fs.IntVar(
<<<<<<< HEAD
		&cfg.tsdb.AppendableBlocks, "storage.tsdb.AppendableBlocks", 2,
		"Number of head blocks that can be appended to.",
	)
=======
		&cfg.storage.NumMutexes, "storage.local.num-fingerprint-mutexes", 4096,
		"The number of mutexes used for fingerprint locking.",
	)
	cfg.fs.StringVar(
		&cfg.localStorageEngine, "storage.local.engine", "persisted",
		"Local storage engine. Supported values are: 'persisted' (full local storage with on-disk persistence) and 'none' (no local storage).",
	)

	// Unused flags for removed remote storage code.
	const remoteStorageFlagsHelp = "WARNING: THIS FLAG IS UNUSED! Built-in support for InfluxDB, Graphite, and OpenTSDB has been removed. Use Prometheus's generic remote write feature for building remote storage integrations. See https://prometheus.io/docs/operating/configuration/#<remote_write>"
	registerUnusedFlags(cfg.fs, remoteStorageFlagsHelp, []string{
		"storage.remote.graphite-address",
		"storage.remote.graphite-transport",
		"storage.remote.graphite-prefix",
		"storage.remote.opentsdb-url",
		"storage.remote.influxdb-url",
		"storage.remote.influxdb.retention-policy",
		"storage.remote.influxdb.username",
		"storage.remote.influxdb.database",
		"storage.remote.timeout",
	})
>>>>>>> 07491c9f

	// Alertmanager.
	cfg.fs.IntVar(
		&cfg.notifier.QueueCapacity, "alertmanager.notification-queue-capacity", 10000,
		"The capacity of the queue for pending alert manager notifications.",
	)
	cfg.fs.DurationVar(
		&cfg.notifierTimeout, "alertmanager.timeout", 10*time.Second,
		"Alert manager HTTP API timeout.",
	)

	// Query engine.
	cfg.fs.DurationVar(
		&promql.StalenessDelta, "query.staleness-delta", promql.StalenessDelta,
		"Staleness delta allowance during expression evaluations.",
	)
	cfg.fs.DurationVar(
		&cfg.queryEngine.Timeout, "query.timeout", 2*time.Minute,
		"Maximum time a query may take before being aborted.",
	)
	cfg.fs.IntVar(
		&cfg.queryEngine.MaxConcurrentQueries, "query.max-concurrency", 20,
		"Maximum number of queries executed concurrently.",
	)

	// Flags from the log package have to be added explicitly to our custom flag set.
	log.AddFlags(cfg.fs)
}

func parse(args []string) error {
	err := cfg.fs.Parse(args)
	if err != nil || len(cfg.fs.Args()) != 0 {
		if err != flag.ErrHelp {
			log.Errorf("Invalid command line arguments. Help: %s -h", os.Args[0])
		}
		if err == nil {
			err = fmt.Errorf("Non-flag argument on command line: %q", cfg.fs.Args()[0])
		}
		return err
	}

	if promql.StalenessDelta < 0 {
		return fmt.Errorf("negative staleness delta: %s", promql.StalenessDelta)
	}

	if err := parsePrometheusURL(); err != nil {
		return err
	}
	// Default -web.route-prefix to path of -web.external-url.
	if cfg.web.RoutePrefix == "" {
		cfg.web.RoutePrefix = cfg.web.ExternalURL.Path
	}
	// RoutePrefix must always be at least '/'.
	cfg.web.RoutePrefix = "/" + strings.Trim(cfg.web.RoutePrefix, "/")

	for u := range cfg.alertmanagerURLs {
		if err := validateAlertmanagerURL(u); err != nil {
			return err
		}
	}

	return nil
}

func parsePrometheusURL() error {
	if cfg.prometheusURL == "" {
		hostname, err := os.Hostname()
		if err != nil {
			return err
		}
		_, port, err := net.SplitHostPort(cfg.web.ListenAddress)
		if err != nil {
			return err
		}
		cfg.prometheusURL = fmt.Sprintf("http://%s:%s/", hostname, port)
	}

	if ok := govalidator.IsURL(cfg.prometheusURL); !ok {
		return fmt.Errorf("invalid Prometheus URL: %s", cfg.prometheusURL)
	}

	promURL, err := url.Parse(cfg.prometheusURL)
	if err != nil {
		return err
	}
	cfg.web.ExternalURL = promURL

	ppref := strings.TrimRight(cfg.web.ExternalURL.Path, "/")
	if ppref != "" && !strings.HasPrefix(ppref, "/") {
		ppref = "/" + ppref
	}
	cfg.web.ExternalURL.Path = ppref
	return nil
}

func validateAlertmanagerURL(u string) error {
	if u == "" {
		return nil
	}
	if ok := govalidator.IsURL(u); !ok {
		return fmt.Errorf("invalid Alertmanager URL: %s", u)
	}
	url, err := url.Parse(u)
	if err != nil {
		return err
	}
	if url.Scheme == "" {
		return fmt.Errorf("missing scheme in Alertmanager URL: %s", u)
	}
	return nil
}

func parseAlertmanagerURLToConfig(us string) (*config.AlertmanagerConfig, error) {
	u, err := url.Parse(us)
	if err != nil {
		return nil, err
	}
	acfg := &config.AlertmanagerConfig{
		Scheme:     u.Scheme,
		PathPrefix: u.Path,
		Timeout:    cfg.notifierTimeout,
		ServiceDiscoveryConfig: config.ServiceDiscoveryConfig{
			StaticConfigs: []*config.TargetGroup{
				{
					Targets: []model.LabelSet{
						{
							model.AddressLabel: model.LabelValue(u.Host),
						},
					},
				},
			},
		},
	}

	if u.User != nil {
		acfg.HTTPClientConfig = config.HTTPClientConfig{
			BasicAuth: &config.BasicAuth{
				Username: u.User.Username(),
			},
		}

		if password, isSet := u.User.Password(); isSet {
			acfg.HTTPClientConfig.BasicAuth.Password = password
		}
	}

	return acfg, nil
}

var helpTmpl = `
usage: prometheus [<args>]
{{ range $cat, $flags := . }}{{ if ne $cat "." }} == {{ $cat | upper }} =={{ end }}
  {{ range $flags }}
   -{{ .Name }} {{ .DefValue | quote }}
      {{ .Usage | wrap 80 6 }}
  {{ end }}
{{ end }}
`

func usage() {
	helpTmpl = strings.TrimSpace(helpTmpl)
	t := template.New("usage")
	t = t.Funcs(template.FuncMap{
		"wrap": func(width, indent int, s string) (ns string) {
			width = width - indent
			length := indent
			for _, w := range strings.SplitAfter(s, " ") {
				if length+len(w) > width {
					ns += "\n" + strings.Repeat(" ", indent)
					length = 0
				}
				ns += w
				length += len(w)
			}
			return strings.TrimSpace(ns)
		},
		"quote": func(s string) string {
			if len(s) == 0 || s == "false" || s == "true" || unicode.IsDigit(rune(s[0])) {
				return s
			}
			return fmt.Sprintf("%q", s)
		},
		"upper": strings.ToUpper,
	})
	t = template.Must(t.Parse(helpTmpl))

	groups := make(map[string][]*flag.Flag)

	// Bucket flags into groups based on the first of their dot-separated levels.
	cfg.fs.VisitAll(func(fl *flag.Flag) {
		parts := strings.SplitN(fl.Name, ".", 2)
		if len(parts) == 1 {
			groups["."] = append(groups["."], fl)
		} else {
			name := parts[0]
			groups[name] = append(groups[name], fl)
		}
	})
	for cat, fl := range groups {
		if len(fl) < 2 && cat != "." {
			groups["."] = append(groups["."], fl...)
			delete(groups, cat)
		}
	}

	if err := t.Execute(os.Stdout, groups); err != nil {
		panic(fmt.Errorf("error executing usage template: %s", err))
	}
}

type stringset map[string]struct{}

func (ss stringset) Set(s string) error {
	for _, v := range strings.Split(s, ",") {
		v = strings.TrimSpace(v)
		if v != "" {
			ss[v] = struct{}{}
		}
	}
	return nil
}

func (ss stringset) String() string {
	return strings.Join(ss.slice(), ",")
}

func (ss stringset) slice() []string {
	slice := make([]string, 0, len(ss))
	for k := range ss {
		slice = append(slice, k)
	}
	sort.Strings(slice)
	return slice
}<|MERGE_RESOLUTION|>--- conflicted
+++ resolved
@@ -31,13 +31,7 @@
 	"github.com/prometheus/prometheus/config"
 	"github.com/prometheus/prometheus/notifier"
 	"github.com/prometheus/prometheus/promql"
-<<<<<<< HEAD
 	"github.com/prometheus/prometheus/storage/tsdb"
-=======
-	"github.com/prometheus/prometheus/storage/local"
-	"github.com/prometheus/prometheus/storage/local/chunk"
-	"github.com/prometheus/prometheus/storage/local/index"
->>>>>>> 07491c9f
 	"github.com/prometheus/prometheus/web"
 )
 
@@ -55,10 +49,7 @@
 	notifierTimeout    time.Duration
 	queryEngine        promql.EngineOptions
 	web                web.Options
-<<<<<<< HEAD
 	tsdb               tsdb.Options
-=======
->>>>>>> 07491c9f
 
 	alertmanagerURLs stringset
 	prometheusURL    string
@@ -66,30 +57,6 @@
 	alertmanagerURLs: stringset{},
 }
 
-// Value type for flags that are now unused, but which are kept around to
-// fulfill 1.0 stability guarantees.
-type unusedFlag struct {
-	name  string
-	value string
-	help  string
-}
-
-func (f *unusedFlag) Set(v string) error {
-	f.value = v
-	log.Warnf("Flag %q is unused, but set to %q! See the flag's help message: %s", f.name, f.value, f.help)
-	return nil
-}
-
-func (f unusedFlag) String() string {
-	return f.value
-}
-
-func registerUnusedFlags(fs *flag.FlagSet, help string, flags []string) {
-	for _, name := range flags {
-		fs.Var(&unusedFlag{name: name, help: help}, name, help)
-	}
-}
-
 func init() {
 	cfg.fs = flag.NewFlagSet(os.Args[0], flag.ContinueOnError)
 	cfg.fs.Usage = usage
@@ -159,33 +126,13 @@
 		"Maximum duration compacted blocks may span.",
 	)
 	cfg.fs.IntVar(
-<<<<<<< HEAD
 		&cfg.tsdb.AppendableBlocks, "storage.tsdb.AppendableBlocks", 2,
 		"Number of head blocks that can be appended to.",
 	)
-=======
-		&cfg.storage.NumMutexes, "storage.local.num-fingerprint-mutexes", 4096,
-		"The number of mutexes used for fingerprint locking.",
-	)
 	cfg.fs.StringVar(
 		&cfg.localStorageEngine, "storage.local.engine", "persisted",
 		"Local storage engine. Supported values are: 'persisted' (full local storage with on-disk persistence) and 'none' (no local storage).",
 	)
-
-	// Unused flags for removed remote storage code.
-	const remoteStorageFlagsHelp = "WARNING: THIS FLAG IS UNUSED! Built-in support for InfluxDB, Graphite, and OpenTSDB has been removed. Use Prometheus's generic remote write feature for building remote storage integrations. See https://prometheus.io/docs/operating/configuration/#<remote_write>"
-	registerUnusedFlags(cfg.fs, remoteStorageFlagsHelp, []string{
-		"storage.remote.graphite-address",
-		"storage.remote.graphite-transport",
-		"storage.remote.graphite-prefix",
-		"storage.remote.opentsdb-url",
-		"storage.remote.influxdb-url",
-		"storage.remote.influxdb.retention-policy",
-		"storage.remote.influxdb.username",
-		"storage.remote.influxdb.database",
-		"storage.remote.timeout",
-	})
->>>>>>> 07491c9f
 
 	// Alertmanager.
 	cfg.fs.IntVar(
